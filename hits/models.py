--- conflicted
+++ resolved
@@ -89,12 +89,8 @@
         verbose_name = "Batch"
         verbose_name_plural = "Batches"
 
-<<<<<<< HEAD
     active = models.BooleanField(db_index=True, default=True)
-=======
-    active = models.BooleanField(default=True)
     allotted_assignment_time = models.IntegerField(default=24)
->>>>>>> 74ae3a3e
     assignments_per_hit = models.IntegerField(default=1, verbose_name='Assignments per Task')
     date_published = models.DateTimeField(auto_now_add=True)
     filename = models.CharField(max_length=1024)
