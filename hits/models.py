import datetime
import os.path
import re
import sys

from bs4 import BeautifulSoup
from django.contrib.auth.models import User
from django.core.exceptions import ValidationError
from django.db import models
from django.utils import timezone
from jsonfield import JSONField
import unicodecsv


# The default field size limit is 131072 characters
unicodecsv.field_size_limit(sys.maxsize)


class Hit(models.Model):
    """
    Human Intelligence Task
    """
    class Meta:
        verbose_name = "Task"

    hit_batch = models.ForeignKey('HitBatch', on_delete=models.CASCADE)
    completed = models.BooleanField(default=False)
    input_csv_fields = JSONField()

    def __unicode__(self):
        return 'Task id:{}'.format(self.id)

    def __str__(self):
        return 'Task id:{}'.format(self.id)

    def populate_html_template(self):
        """Return HTML template for this Task's project, with populated template variables

        Returns:
            String containing the HTML template for the HitProject associated with
            this Hit, with all template variables replaced with the template
            variable values stored in this Hit's input_csv_fields.
        """
        result = self.hit_batch.hit_project.html_template
        for field in self.input_csv_fields.keys():
            result = result.replace(
                r'${' + field + r'}',
                self.input_csv_fields[field]
            )
        return result


class HitAssignment(models.Model):
    class Meta:
        verbose_name = "Task Assignment"

    answers = JSONField(blank=True)
    assigned_to = models.ForeignKey(User, null=True, on_delete=models.CASCADE)
    completed = models.BooleanField(default=False)
    created_at = models.DateTimeField(auto_now_add=True)
<<<<<<< HEAD
    expires_at = models.DateTimeField(null=True)
    hit = models.ForeignKey(Hit)
=======
    hit = models.ForeignKey(Hit, on_delete=models.CASCADE)
>>>>>>> ecc01273
    updated_at = models.DateTimeField(auto_now=True)

    def save(self, *args, **kwargs):
        self.expires_at = timezone.now() + \
            datetime.timedelta(hours=self.hit.hit_batch.allotted_assignment_time)

        if 'csrfmiddlewaretoken' in self.answers:
            del self.answers['csrfmiddlewaretoken']
        super(HitAssignment, self).save(*args, **kwargs)

        # Mark Task as completed if all Assignments have been completed
        if self.hit.hitassignment_set.filter(completed=True).count() >= \
           self.hit.hit_batch.assignments_per_hit:
            self.hit.completed = True
            self.hit.save()


class HitBatch(models.Model):
    class Meta:
        verbose_name = "Batch"
        verbose_name_plural = "Batches"

    active = models.BooleanField(default=True)
<<<<<<< HEAD
    allotted_assignment_time = models.IntegerField(default=24)
    assignments_per_hit = models.IntegerField(default=1)
=======
    assignments_per_hit = models.IntegerField(default=1, verbose_name='Assignments per Task')
>>>>>>> ecc01273
    date_published = models.DateTimeField(auto_now_add=True)
    filename = models.CharField(max_length=1024)
    hit_project = models.ForeignKey('HitProject', on_delete=models.CASCADE)
    name = models.CharField(max_length=1024)

    def available_hits_for(self, user):
        """Retrieve a list of all Tasks in this batch available for the user.

        This list DOES NOT include Tasks in the batch that have been assigned
        to the user but not yet completed.

        Args:
            user (User|AnonymousUser):

        Returns:
            QuerySet of Hit objects
        """
        if not user.is_authenticated and self.hit_project.login_required:
            return Hit.objects.none()

        hs = self.hit_set.filter(completed=False)

        # Exclude Tasks that have already been assigned to this user.
        if user.is_authenticated:
            # If the user is not authenticated, then user.id is None,
            # and the query below would exclude all uncompleted Tasks.
            hs = hs.exclude(hitassignment__assigned_to_id=user.id)

        # Only include Tasks whose total (possibly not completed) assignments < assignments_per_hit
        hs = hs.annotate(ac=models.Count('hitassignment')).filter(ac__lt=self.assignments_per_hit)

        return hs

    def available_hit_ids_for(self, user):
        return self.available_hits_for(user).values_list('id', flat=True)

    def clean(self):
        # Without this guard condition for hit_project_id, a
        # RelatedObjectDoesNotExist exception is thrown before a
        # ValidationError can be thrown.  When this model is edited
        # using a form, this causes the server to generate an HTTP 500
        # error due to the uncaught RelatedObjectDoesNotExist
        # exception, instead of catching the ValidationError and
        # displaying a form with a "Field required" warning.
        if self.hit_project_id:
            if not self.hit_project.login_required and self.assignments_per_hit != 1:
                raise ValidationError('When login is not required to access a Project, ' +
                                      'the number of Assignments per Task must be 1')

    def csv_results_filename(self):
        """Returns filename for CSV results file for this HitBatch
        """
        batch_filename, extension = os.path.splitext(os.path.basename(self.filename))

        # We are following Mechanical Turk's naming conventions for results files
        return "{}-Batch_{}_results{}".format(batch_filename, self.id, extension)

    def create_hits_from_csv(self, csv_fh):
        """
        Args:
            csv_fh (file-like object): File handle for CSV input

        Returns:
            Number of Tasks created from CSV file
        """
        header, data_rows = self._parse_csv(csv_fh)

        num_created_hits = 0
        for row in data_rows:
            if not row:
                continue
            hit = Hit(
                hit_batch=self,
                input_csv_fields=dict(zip(header, row)),
            )
            hit.save()
            num_created_hits += 1

        return num_created_hits

    def expire_assignments(self):
        HitAssignment.objects.\
            filter(completed=False).\
            filter(hit__hit_batch_id=self.id).\
            filter(expires_at__lt=timezone.now()).\
            delete()

    def finished_hits(self):
        """
        Returns:
            QuerySet of all Hit objects associated with this HitBatch
            that have been completed.
        """
        return self.hit_set.filter(completed=True).order_by('-id')

    def next_available_hit_for(self, user):
        """Returns next available Task for the user, or None if no Tasks available

        Args:
            user (User):

        Returns:
            Hit|None
        """
        return self.available_hits_for(user).first()

    def total_available_hits_for(self, user):
        """Returns number of Tasks available for the user

        Args:
            user (User):

        Returns:
            Number of Tasks available for user
        """
        return self.available_hits_for(user).count()

    def total_finished_hits(self):
        return self.finished_hits().count()
    total_finished_hits.short_description = 'Total finished Tasks'

    def total_hits(self):
        return self.hit_set.count()
    total_hits.short_description = 'Total Tasks'

    def to_csv(self, csv_fh):
        """Write CSV output to file handle for every Hit in batch

        Args:
            csv_fh (file-like object): File handle for CSV output
        """
        fieldnames, rows = self._results_data(self.finished_hits())
        writer = unicodecsv.DictWriter(csv_fh, fieldnames, quoting=unicodecsv.QUOTE_ALL)
        writer.writeheader()
        for row in rows:
            writer.writerow(row)

    def unfinished_hits(self):
        """
        Returns:
            QuerySet of all Hit objects associated with this HitBatch
            that have NOT been completed.
        """
        return self.hit_set.filter(completed=False).order_by('id')

    def _parse_csv(self, csv_fh):
        """
        Args:
            csv_fh (file-like object): File handle for CSV output

        Returns:
            A tuple where the first value is a list of strings for the
            header fieldnames, and the second value is an iterable
            that returns a list of values for the rest of the roww in
            the CSV file.
        """
        rows = unicodecsv.reader(csv_fh)
        header = next(rows)
        return header, rows

    def _get_csv_fieldnames(self, hits):
        """
        Args:
            hits (List of Hit objects):

        Returns:
            A tuple of strings specifying the fieldnames to be used in
            in the header of a CSV file.
        """
        input_field_set = set()
        answer_field_set = set()
        for hit in hits:
            for hit_assignment in hit.hitassignment_set.all():
                input_field_set.update(hit.input_csv_fields.keys())
                answer_field_set.update(hit_assignment.answers.keys())
        return tuple(
            [u'Input.' + k for k in sorted(input_field_set)] +
            [u'Answer.' + k for k in sorted(answer_field_set)]
        )

    def _results_data(self, hits):
        """
        All completed Tasks must come from the same project so that they have the
        same field names.

        Args:
            hits (List of Hit objects):

        Returns:
            A tuple where the first value is a list of fieldname strings, and
            the second value is a list of dicts, where the keys to these
            dicts are the values of the fieldname strings.
        """
        rows = []
        for hit in hits:
            for hit_assignment in hit.hitassignment_set.all():
                row = {}
                row.update({u'Input.' + k: v for k, v in hit.input_csv_fields.items()})
                row.update({u'Answer.' + k: v for k, v in hit_assignment.answers.items()})
                rows.append(row)

        return self._get_csv_fieldnames(hits), rows

    def __unicode__(self):
        return 'Batch: {}'.format(self.name)

    def __str__(self):
        return 'Batch: {}'.format(self.name)


class HitProject(models.Model):
    class Meta:
        verbose_name = "Project"

    active = models.BooleanField(default=True)
    assignments_per_hit = models.IntegerField(default=1)
    date_modified = models.DateTimeField(auto_now=True)
    filename = models.CharField(max_length=1024, blank=True)
    html_template = models.TextField()
    html_template_has_submit_button = models.BooleanField(default=False)
    login_required = models.BooleanField(default=True)
    name = models.CharField(max_length=1024)

    # Fieldnames are automatically extracted from html_template text
    fieldnames = JSONField(blank=True)

    @classmethod
    def available_for(cls, user):
        """Retrieve the HitProjects that the user has permission to access

        Args:
            user (User):

        Returns:
            QuerySet of HitProject objects this user can access
        """
        projects = cls.objects.filter(active=True)
        if not user.is_authenticated:
            projects = projects.filter(login_required=False)
        return projects

    def batches_available_for(self, user):
        """Retrieve the HitBatches that the user has permission to access

        Args:
            user (User):

        Returns:
            QuerySet of HitBatch objects this usre can access
        """
        batches = self.hitbatch_set.filter(active=True)
        if not user.is_authenticated:
            batches = batches.filter(hit_project__login_required=False)
        return batches

    def clean(self):
        if not self.login_required and self.assignments_per_hit != 1:
            raise ValidationError('When login is not required to access the Project, ' +
                                  'the number of Assignments per Task must be 1')

    def save(self, *args, **kwargs):
        soup = BeautifulSoup(self.html_template, 'html.parser')
        self.html_template_has_submit_button = bool(soup.select('input[type=submit]'))

        # Extract fieldnames from html_template text, save fieldnames as keys of JSON dict
        unique_fieldnames = set(re.findall(r'\${(\w+)}', self.html_template))
        self.fieldnames = dict((fn, True) for fn in unique_fieldnames)
        super(HitProject, self).save(*args, **kwargs)

    def to_csv(self, csv_fh):
        """
        Writes CSV output to file handle for every Hit associated with project

        Args:
            csv_fh (file-like object): File handle for CSV output
        """
        batches = self.hitbatch_set.all()
        if batches:
            fieldnames = self._get_csv_fieldnames(batches)
            writer = unicodecsv.DictWriter(csv_fh, fieldnames, quoting=unicodecsv.QUOTE_ALL)
            writer.writeheader()
            for batch in batches:
                _, rows = batch._results_data(batch.finished_hits())
                for row in rows:
                    writer.writerow(row)

    def _get_csv_fieldnames(self, batches):
        """
        Args:
            batches (List of HitBatch objects)

        Returns:
            A tuple of strings specifying the fieldnames to be used in
            in the header of a CSV file.
        """
        input_field_set = set()
        answer_field_set = set()
        for batch in batches:
            for hit in batch.hit_set.all():
                for hit_assignment in hit.hitassignment_set.all():
                    input_field_set.update(hit.input_csv_fields.keys())
                    answer_field_set.update(hit_assignment.answers.keys())
        return tuple(
            [u'Input.' + k for k in sorted(input_field_set)] +
            [u'Answer.' + k for k in sorted(answer_field_set)]
        )

    def __unicode__(self):
        return 'Project: {}'.format(self.name)

    def __str__(self):
        return 'Project: {}'.format(self.name)<|MERGE_RESOLUTION|>--- conflicted
+++ resolved
@@ -58,12 +58,8 @@
     assigned_to = models.ForeignKey(User, null=True, on_delete=models.CASCADE)
     completed = models.BooleanField(default=False)
     created_at = models.DateTimeField(auto_now_add=True)
-<<<<<<< HEAD
     expires_at = models.DateTimeField(null=True)
-    hit = models.ForeignKey(Hit)
-=======
     hit = models.ForeignKey(Hit, on_delete=models.CASCADE)
->>>>>>> ecc01273
     updated_at = models.DateTimeField(auto_now=True)
 
     def save(self, *args, **kwargs):
@@ -87,12 +83,8 @@
         verbose_name_plural = "Batches"
 
     active = models.BooleanField(default=True)
-<<<<<<< HEAD
     allotted_assignment_time = models.IntegerField(default=24)
-    assignments_per_hit = models.IntegerField(default=1)
-=======
     assignments_per_hit = models.IntegerField(default=1, verbose_name='Assignments per Task')
->>>>>>> ecc01273
     date_published = models.DateTimeField(auto_now_add=True)
     filename = models.CharField(max_length=1024)
     hit_project = models.ForeignKey('HitProject', on_delete=models.CASCADE)
